--- conflicted
+++ resolved
@@ -1,8 +1,5 @@
 /target
 /.idea
-<<<<<<< HEAD
 /test
-=======
 /gallery
-/Cargo.lock
->>>>>>> a4432256
+/Cargo.lock